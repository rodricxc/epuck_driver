#!/usr/bin/env python

import sys
sys.path.append("../src")

import rospy
from geometry_msgs.msg import Twist

from ePuck import ePuck

<<<<<<< HEAD
CAMERA_ZOOM = 8
=======
# Wheel Radio (cm)
R = 4
# Separation between wheels (cm)
B = 5.3

>>>>>>> 58760eeb

class EPuckDriver(object):

    def __init__(self, epuck_name, epuck_address):
        self._bridge = ePuck(epuck_address, False)
        self._bridge.enable(
            'accelerometer'
            'camera',
            'motor_position',
            'proximity',
        )

        self._bridge.set_camera_parameters('RGB_365', 40, 40, CAMERA_ZOOM)

        self._name = epuck_name

    def disconnect(self):
        self._bridge.close()

    def connect(self):
        self._bridge.connect()
        self._bridge.set_sound(1)

    def run(self):
        # Connect with the ePuck
        self.connect()
        # Disconnect when rospy is going to down
        rospy.on_shutdown(self.disconnect)

        self._bridge.step()

        # Subscribe to Commando Velocity Topic
        rospy.Subscriber("/%s/mobile_base/cmd_vel" % self._name, Twist, self.handler_velocity)

        # Sensor Publishers
        # rospy.Publisher("/%s/mobile_base/" % self._name, )

        # Spin almost forever
        rate = rospy.Rate(10)
        while not rospy.is_shutdown():
            self._bridge.step()
            self.update_sensors()

            rate.sleep()

    def update_sensors(self):
        pass

    def handler_velocity(self, data):
        linear = data.linear.x
        angular = data.angular.z

        wl = (linear - (B / 2.) * angular) / R
        wr = (linear + (B / 2.) * angular) / R


        left_vel = wl * 1000.
        right_vel = wr * 1000.

        self._bridge.set_motors_speed(left_vel, right_vel)

def run():
    rospy.init_node("epuck_drive", anonymous=True)

    epuck_address = rospy.get_param("~epuck_address")
    epuck_name = rospy.get_param("~epuck_name", "epuck")

    EPuckDriver(epuck_name, epuck_address).run()

if __name__ == "__main__":
    run()<|MERGE_RESOLUTION|>--- conflicted
+++ resolved
@@ -8,15 +8,11 @@
 
 from ePuck import ePuck
 
-<<<<<<< HEAD
 CAMERA_ZOOM = 8
-=======
 # Wheel Radio (cm)
 R = 4
 # Separation between wheels (cm)
 B = 5.3
-
->>>>>>> 58760eeb
 
 class EPuckDriver(object):
 
