--- conflicted
+++ resolved
@@ -1,8 +1,9 @@
 #!/usr/bin/env python
-from cv_bridge.core import CvBridge
+
 
 import rospy
 import numpy as np
+from cv_bridge.core import CvBridge
 from geometry_msgs.msg import Twist
 from sensor_msgs.msg import Image
 from epuck.ePuck import ePuck
@@ -15,6 +16,7 @@
 
 
 class EPuckDriver(object):
+
     def __init__(self, epuck_name, epuck_address):
         self._bridge = ePuck(epuck_address, False)
         self._name = epuck_name
@@ -32,20 +34,14 @@
 
         self._bridge.enable(
             'accelerometer',
-<<<<<<< HEAD
-            'camera',
-            # 'motor_position',
-            # 'proximity'
-=======
             'proximity',
             'motor_position',
             'light',
             'floor',
             'camera'
->>>>>>> cc1cc4b6
         )
 
-        # self._bridge.set_camera_parameters('RGB_365', 40, 40, CAMERA_ZOOM)
+        self._bridge.set_camera_parameters('RGB_365', 40, 40, CAMERA_ZOOM)
 
     def run(self):
         # Connect with the ePuck
@@ -65,11 +61,7 @@
         self.image_publisher = rospy.Publisher("camera", Image)
 
         # Spin almost forever
-<<<<<<< HEAD
-        rate = rospy.Rate(4)
-=======
         rate = rospy.Rate(10)
->>>>>>> cc1cc4b6
         while not rospy.is_shutdown():
             self._bridge.step()
             self.update_sensors()
@@ -117,6 +109,5 @@
 
     EPuckDriver(epuck_name, epuck_address).run()
 
-
 if __name__ == "__main__":
     run()